--- conflicted
+++ resolved
@@ -458,7 +458,7 @@
         assert 'count' in feature['properties']  # from zonal stats
 
 
-<<<<<<< HEAD
+
 # do not think this is actually testing the line i wanted it to
 # since the read_features func for this data type is generating
 # the properties field
@@ -488,7 +488,8 @@
     with pytest.deprecated_call():
         stats_b = zonal_stats(polygons, raster, copy_properties=True)
     assert stats_a == stats_b
-=======
+    
+
 def test_nan_counts():
     from affine import Affine
     transform = Affine(1, 0, 1, 0, -1, 3)
@@ -517,7 +518,6 @@
         assert res['count'] == 3  # 3 pixels of valid data
         assert res['nodata'] == 3  # 3 pixels of nodata
         assert 'nan' not in res
->>>>>>> 2a4e4f3f
 
 
 # Optional tests
