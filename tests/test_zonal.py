--- conflicted
+++ resolved
@@ -533,7 +533,6 @@
         assert 'nan' not in res
 
 
-<<<<<<< HEAD
 def test_percent_cover_zonal_stats():
     polygon = Polygon([[0, 0], [0, 0,5], [1, 1.5], [1.5, 2], [2, 2], [2, 0]])
     arr = np.array([
@@ -572,9 +571,7 @@
         zonal_stats(polygon, arr, affine=affine, percent_cover_selection='one', percent_cover_scale=10)
 
 
-=======
 # -----------------------------------------------------------------------------
->>>>>>> da881de5
 # Optional tests
 
 def test_geodataframe_zonal():
